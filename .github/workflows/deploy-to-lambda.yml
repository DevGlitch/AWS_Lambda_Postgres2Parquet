name: 🚀 Deploy to AWS Lambda

on:
  # Uncomment any of the following lines to trigger the workflow based on your needs

  # Trigger the workflow on push or pull request,
#  push:
#    branches:
#      - main

  # Trigger the workflow on a schedule,
#  schedule:
#      - cron: '0 0 * * *' # Run every day at midnight UTC

  # Allows you to trigger this workflow manually from the Actions tab
  workflow_dispatch:

# Allow only one workflow run at a time
concurrency:
  group: ${{ github.workflow }}-${{ github.ref }}
  cancel-in-progress: true

jobs:
  deploy:
    runs-on: ubuntu-latest
    env:
      LAMBDA_FUNCTION_NAME: Postgres2Parquet

    steps:
      - name: 🛒 Checkout
        uses: actions/checkout@v3
<<<<<<< HEAD
=======

      - name: 🐍 Set up Python 3.11
        uses: actions/setup-python@v4
        with:
          python-version: "3.11"
          cache: "pip"
>>>>>>> c394bb2f

      - name: 🔧 Install AWS CLI
        run: |
          echo "Installing AWS CLI..."
          curl -sS "https://d1vvhvl2y92vvt.cloudfront.net/awscli-exe-linux-x86_64.zip" -o "awscliv2.zip"
          unzip -q awscliv2.zip
          sudo ./aws/install --update
          echo "AWS CLI installation complete."

      - name: ⚙️ Configure AWS CLI
        run: |
          echo "Configuring AWS CLI..."
          aws configure set region us-east-1
          aws configure set aws_access_key_id ${{ secrets.AWS_ACCESS_KEY_ID }}
          aws configure set aws_secret_access_key ${{ secrets.AWS_SECRET_ACCESS_KEY }}
          echo "AWS CLI configured."

<<<<<<< HEAD
      - name: 📦 Upload Lambda Layer
        run: |
          LAYER_NAME="${LAMBDA_FUNCTION_NAME}-dependencies"
          MY_LAYER_PATH="my_lambda_layer/my_lambda_layer.zip"

          # Create a new version of the Lambda layer
          echo "Creating a new version of Lambda Layer..."
          LAYER_ARN=$(aws lambda publish-layer-version \
=======
      - name: 📦 Create Lambda Layer
        run: |
          LAYER_NAME="${LAMBDA_FUNCTION_NAME}-dependencies"
          LAYER_DIR="python/lib/python3.11/site-packages"

          # Install pipenv
          pip install pipenv

          echo "Installing dependencies to the directory using Pipenv..."
          mkdir -p $LAYER_DIR
          pipenv install --deploy --ignore-pipfile
          cp -r $(pipenv --venv)/lib/python3.11/site-packages/* $LAYER_DIR/

          echo "Creating a zip file containing the installed packages..."
          zip -r requirements.zip python/

          # Create a new version of the Lambda layer
          echo "Creating a new version of Lambda Layer..."
          layer_version_arn=$(aws lambda publish-layer-version \
>>>>>>> c394bb2f
              --layer-name $LAYER_NAME \
              --description "Python Dependencies Layer" \
              --compatible-runtimes python3.10 \
              --license-info "MIT" \
<<<<<<< HEAD
              --zip-file "fileb://$MY_LAYER_PATH" \
              --query 'LayerVersionArn' \
              --output text)

          echo "New layer version created successfully."
          
          echo "New layer version created successfully: $LAYER_ARN"

          echo "Ensuring layer is linked to function..."
          aws lambda update-function-configuration --function-name $LAMBDA_FUNCTION_NAME --layers $LAYER_ARN
          echo "Layer linked to function successfully."

=======
              --zip-file "fileb://requirements.zip" \
              --query 'LayerVersionArn' \
              --output text)

          layer_version=$(echo $layer_version_arn | cut -d ':' -f 8)
          echo "Layer version $layer_version created successfully."

>>>>>>> c394bb2f
      - name: 🚀 Deploy Code to AWS Lambda
        run: |
          SOURCE_FILE="lambda_function.py"
          QUERY_FILE="query.sql"
          
          # Deploy the Python file and query.sql to Lambda
          echo "Creating deployment package..."
          zip deployment.zip $SOURCE_FILE $QUERY_FILE
          echo "Uploading deployment package to Lambda..."
          aws lambda update-function-code --function-name $LAMBDA_FUNCTION_NAME --zip-file fileb://deployment.zip
          
          # Check the status of the update
          while true; do
            status=$(aws lambda get-function-configuration --function-name $LAMBDA_FUNCTION_NAME --query 'LastUpdateStatus' --output text)
            if [ "$status" = "Successful" ]; then
              echo "Lambda function update completed successfully."              
              break  
            elif [ "$status" = "Failed" ]; then
              echo "Lambda function update failed."
              exit 1
            else
              echo "Checking Lambda function update status..."
              sleep 5  
            fi
          done

      - name: 🌍 Update Lambda Environment Variables
        run: |
            echo "Updating Lambda function environment variables..."
            aws lambda update-function-configuration \
                --function-name $LAMBDA_FUNCTION_NAME \
                --environment '{
                    "Variables":{
                        "ENVIRONMENT":"${{ secrets.ENVIRONMENT }}",
                        "DB_NAME_PROD":"${{ secrets.DB_NAME_PROD }}",
                        "DB_HOST_PROD":"${{ secrets.DB_HOST_PROD }}",
                        "DB_PORT_PROD":"${{ secrets.DB_PORT_PROD }}",
                        "DB_USER":"${{ secrets.DB_USER }}",
                        "DB_PASSWORD_PROD":"${{ secrets.DB_PASSWORD_PROD }}",
                        "S3_PATH":"${{ secrets.S3_PATH }}",
                        "FILE_NAME":"${{ secrets.FILE_NAME }}"
                    }
                }'
            echo "Lambda function environment variables updated."


      - name: 📤 Publish New Lambda Version
        run: |
            echo "Publishing new version of the lambda function..."
            new_version=$(aws lambda publish-version --function-name $LAMBDA_FUNCTION_NAME --query 'Version' --output text)
            echo "New lambda function version $new_version published."

      - name: 🧹 Cleanup Old Lambda Layers
        run: |
          # Assuming you want to keep the latest 5 versions and delete the rest.
          echo "Fetching Lambda layer versions..."
          layer_versions=$(aws lambda list-layer-versions --layer-name $LAYER_NAME --query 'LayerVersions[5:].LayerVersionArn' --output text)
          for arn in $layer_versions; do
            aws lambda delete-layer-version --layer-name $LAYER_NAME --version-number $(echo $arn | cut -d ':' -f 8)
            echo "Deleted an older layer version."
          done
          echo "Cleanup completed."<|MERGE_RESOLUTION|>--- conflicted
+++ resolved
@@ -29,15 +29,6 @@
     steps:
       - name: 🛒 Checkout
         uses: actions/checkout@v3
-<<<<<<< HEAD
-=======
-
-      - name: 🐍 Set up Python 3.11
-        uses: actions/setup-python@v4
-        with:
-          python-version: "3.11"
-          cache: "pip"
->>>>>>> c394bb2f
 
       - name: 🔧 Install AWS CLI
         run: |
@@ -55,7 +46,6 @@
           aws configure set aws_secret_access_key ${{ secrets.AWS_SECRET_ACCESS_KEY }}
           echo "AWS CLI configured."
 
-<<<<<<< HEAD
       - name: 📦 Upload Lambda Layer
         run: |
           LAYER_NAME="${LAMBDA_FUNCTION_NAME}-dependencies"
@@ -64,53 +54,20 @@
           # Create a new version of the Lambda layer
           echo "Creating a new version of Lambda Layer..."
           LAYER_ARN=$(aws lambda publish-layer-version \
-=======
-      - name: 📦 Create Lambda Layer
-        run: |
-          LAYER_NAME="${LAMBDA_FUNCTION_NAME}-dependencies"
-          LAYER_DIR="python/lib/python3.11/site-packages"
-
-          # Install pipenv
-          pip install pipenv
-
-          echo "Installing dependencies to the directory using Pipenv..."
-          mkdir -p $LAYER_DIR
-          pipenv install --deploy --ignore-pipfile
-          cp -r $(pipenv --venv)/lib/python3.11/site-packages/* $LAYER_DIR/
-
-          echo "Creating a zip file containing the installed packages..."
-          zip -r requirements.zip python/
-
-          # Create a new version of the Lambda layer
-          echo "Creating a new version of Lambda Layer..."
-          layer_version_arn=$(aws lambda publish-layer-version \
->>>>>>> c394bb2f
               --layer-name $LAYER_NAME \
               --description "Python Dependencies Layer" \
               --compatible-runtimes python3.10 \
               --license-info "MIT" \
-<<<<<<< HEAD
               --zip-file "fileb://$MY_LAYER_PATH" \
               --query 'LayerVersionArn' \
               --output text)
 
           echo "New layer version created successfully."
           
-          echo "New layer version created successfully: $LAYER_ARN"
-
           echo "Ensuring layer is linked to function..."
           aws lambda update-function-configuration --function-name $LAMBDA_FUNCTION_NAME --layers $LAYER_ARN
           echo "Layer linked to function successfully."
-
-=======
-              --zip-file "fileb://requirements.zip" \
-              --query 'LayerVersionArn' \
-              --output text)
-
-          layer_version=$(echo $layer_version_arn | cut -d ':' -f 8)
-          echo "Layer version $layer_version created successfully."
-
->>>>>>> c394bb2f
+        
       - name: 🚀 Deploy Code to AWS Lambda
         run: |
           SOURCE_FILE="lambda_function.py"
